--- conflicted
+++ resolved
@@ -2,12 +2,9 @@
 pragma solidity ^0.8.0;
 
 import "erc20permit/contracts/ERC20Permit.sol";
-<<<<<<< HEAD
 import "./IUSM.sol";
 import "./ERC20WithOptOut.sol";
-=======
 import "./Ownable.sol";
->>>>>>> 2fc9486c
 import "./MinOut.sol";
 import "./IUSM.sol";
 
@@ -41,11 +38,7 @@
      * If using `transfer`/`transferFrom` as `defund`, and if decimals 8 to 11 (included) of the amount transferred received
      * are `0000` then the next 7 will be parsed as the maximum FUM price accepted, with 5 digits before and 2 digits after the comma.
      */
-<<<<<<< HEAD
-    function _transfer(address sender, address recipient, uint256 amount) internal override noOptOut(recipient) {
-=======
-    function _transfer(address sender, address recipient, uint256 amount) internal override returns (bool) {
->>>>>>> 2fc9486c
+    function _transfer(address sender, address recipient, uint256 amount) internal override noOptOut(recipient) returns (bool) {
         if (recipient == address(this) || recipient == address(usm) || recipient == address(0)) {
             usm.defundFromFUM(sender, payable(sender), amount, MinOut.parseMinEthOut(amount));
         } else {
