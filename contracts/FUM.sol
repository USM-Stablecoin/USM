--- conflicted
+++ resolved
@@ -3,12 +3,7 @@
 
 import "erc20permit/contracts/ERC20Permit.sol";
 import "./IUSM.sol";
-<<<<<<< HEAD
-import "./WithOptOut.sol";
-=======
 import "./OptOutable.sol";
-import "./Ownable.sol";
->>>>>>> 84f147f4
 import "./MinOut.sol";
 
 
@@ -18,11 +13,7 @@
  *
  * @notice This should be created and owned by the USM instance.
  */
-<<<<<<< HEAD
-contract FUM is ERC20Permit, WithOptOut {
-=======
-contract FUM is ERC20Permit, OptOutable, Ownable {
->>>>>>> 84f147f4
+contract FUM is ERC20Permit, OptOutable {
     IUSM public immutable usm;
 
     constructor(address[] memory optedOut_)
