// SPDX-License-Identifier: GPL-3.0-or-later
pragma solidity ^0.6.6;

import "@openzeppelin/contracts/access/Ownable.sol";
import "erc20permit/contracts/ERC20Permit.sol";
import "./IUSM.sol";
import "./MinOut.sol";

/**
 * @title FUM Token
 * @author Alberto Cuesta Cañada, Jacob Eliosoff, Alex Roan
 *
 * @notice This should be owned by the stablecoin.
 */
contract FUM is ERC20Permit, Ownable {
    IUSM public immutable usm;

    constructor(IUSM usm_) public ERC20Permit("Minimal Funding", "FUM") {
        usm = usm_;
    }

    /**
     * @notice If anyone sends ETH here, assume they intend it as a `fund`.
     */
    receive() external payable {
<<<<<<< HEAD
        usm.fundTo(msg.sender, MinOut.inferMinTokenOut(msg.value));
    }

=======
        usm.fundTo{ value: msg.value }(msg.sender, 0);
    }


>>>>>>> 401a8b5d
    /**
     * @notice If a user sends FUM tokens directly to this contract (or to the USM contract), assume they intend it as a `defund`.
     * @return success Transfer success
     */
    function transfer(address recipient, uint256 amount) public virtual override returns (bool success) {
        if (recipient == address(this) || recipient == address(usm)) {
<<<<<<< HEAD
            usm.defundTo(_msgSender(), _msgSender(), amount, MinOut.inferMinEthOut(amount));
=======
            usm.defundFromFUM(_msgSender(), _msgSender(), amount);
>>>>>>> 401a8b5d
        } else {
            _transfer(_msgSender(), recipient, amount);
        }
        success = true;
    }

    /**
     * @notice Mint new FUM to the _recipient
     *
     * @param _recipient address to mint to
     * @param _amount amount to mint
     */
    function mint(address _recipient, uint _amount) external onlyOwner {
        _mint(_recipient, _amount);
    }

    /**
     * @notice Burn FUM from _holder
     *
     * @param _holder address to burn from
     * @param _amount amount to burn
     */
    function burn(address _holder, uint _amount) external onlyOwner {
        _burn(_holder, _amount);
    }
}<|MERGE_RESOLUTION|>--- conflicted
+++ resolved
@@ -23,27 +23,16 @@
      * @notice If anyone sends ETH here, assume they intend it as a `fund`.
      */
     receive() external payable {
-<<<<<<< HEAD
-        usm.fundTo(msg.sender, MinOut.inferMinTokenOut(msg.value));
+        usm.fundTo{ value: msg.value }(msg.sender, MinOut.inferMinTokenOut(msg.value));
     }
 
-=======
-        usm.fundTo{ value: msg.value }(msg.sender, 0);
-    }
-
-
->>>>>>> 401a8b5d
     /**
      * @notice If a user sends FUM tokens directly to this contract (or to the USM contract), assume they intend it as a `defund`.
      * @return success Transfer success
      */
     function transfer(address recipient, uint256 amount) public virtual override returns (bool success) {
         if (recipient == address(this) || recipient == address(usm)) {
-<<<<<<< HEAD
-            usm.defundTo(_msgSender(), _msgSender(), amount, MinOut.inferMinEthOut(amount));
-=======
             usm.defundFromFUM(_msgSender(), _msgSender(), amount);
->>>>>>> 401a8b5d
         } else {
             _transfer(_msgSender(), recipient, amount);
         }
