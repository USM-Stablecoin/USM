// SPDX-License-Identifier: GPL-3.0-or-later
pragma solidity ^0.6.6;

import "@openzeppelin/contracts/math/SafeMath.sol";
import "./ChainlinkOracle.sol";
import "./CompoundOpenOracle.sol";
import "./OurUniswapV2TWAPOracle.sol";

contract MedianOracle is ChainlinkOracle, CompoundOpenOracle, OurUniswapV2TWAPOracle {
    using SafeMath for uint;

    constructor(
        AggregatorV3Interface chainlinkAggregator,
        UniswapAnchoredView compoundView,
        IUniswapV2Pair uniswapPair, uint uniswapToken0Decimals, uint uniswapToken1Decimals, bool uniswapTokensInReverseOrder
    ) public
        ChainlinkOracle(chainlinkAggregator)
        CompoundOpenOracle(compoundView)
        OurUniswapV2TWAPOracle(uniswapPair, uniswapToken0Decimals, uniswapToken1Decimals, uniswapTokensInReverseOrder) {}

    function latestPrice() public virtual override(ChainlinkOracle, CompoundOpenOracle, OurUniswapV2TWAPOracle)
        view returns (uint price, uint updateTime)
    {
        (price, updateTime) = latestMedianOraclePrice();
    }

    function latestMedianOraclePrice() public view returns (uint price, uint updateTime) {
        (uint chainlinkPrice, uint chainlinkUpdateTime) = ChainlinkOracle.latestPrice();
        (uint compoundPrice, uint compoundUpdateTime) = CompoundOpenOracle.latestPrice();
        (uint uniswapPrice, uint uniswapUpdateTime) = OurUniswapV2TWAPOracle.latestPrice();
        uint index = medianIndex(chainlinkPrice, compoundPrice, uniswapPrice);
        (price, updateTime) = (index == 0 ? (chainlinkPrice, chainlinkUpdateTime) :
                                            (index == 1 ? (compoundPrice, compoundUpdateTime) :
                                                          (uniswapPrice, uniswapUpdateTime)));
    }

    function refreshPrice() public virtual override(Oracle, CompoundOpenOracle, OurUniswapV2TWAPOracle)
        returns (uint price, uint updateTime)
    {
        // Not ideal to call latestPrice() on one of these and refreshPrice() on two...  But it works, and inheriting them like
        // this saves significant gas:
        (uint chainlinkPrice, uint chainlinkUpdateTime) = ChainlinkOracle.latestPrice();
        (uint compoundPrice, uint compoundUpdateTime) = CompoundOpenOracle.refreshPrice();      // Note: refreshPrice()
        (uint uniswapPrice, uint uniswapUpdateTime) = OurUniswapV2TWAPOracle.refreshPrice();    // Note: refreshPrice()
        uint index = medianIndex(chainlinkPrice, compoundPrice, uniswapPrice);
        (price, updateTime) = (index == 0 ? (chainlinkPrice, chainlinkUpdateTime) :
                                            (index == 1 ? (compoundPrice, compoundUpdateTime) :
                                                          (uniswapPrice, uniswapUpdateTime)));
    }

    /**
     * @notice Currently only supports three inputs
     * @return index (0/1/2) of the median value
     */
<<<<<<< HEAD
    function medianIndex(uint a, uint b, uint c)
        private pure returns (uint index)
=======
    function median(uint a, uint b, uint c)
        public pure returns (uint)
>>>>>>> 35ddce9f
    {
        bool ab = a > b;
        bool bc = b > c;
        bool ca = c > a;

        index = (ca == ab ? 0 : (ab == bc ? 1 : 2));
    }
}<|MERGE_RESOLUTION|>--- conflicted
+++ resolved
@@ -52,13 +52,8 @@
      * @notice Currently only supports three inputs
      * @return index (0/1/2) of the median value
      */
-<<<<<<< HEAD
     function medianIndex(uint a, uint b, uint c)
-        private pure returns (uint index)
-=======
-    function median(uint a, uint b, uint c)
-        public pure returns (uint)
->>>>>>> 35ddce9f
+        public pure returns (uint index)
     {
         bool ab = a > b;
         bool bc = b > c;
