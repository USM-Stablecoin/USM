--- conflicted
+++ resolved
@@ -6,13 +6,7 @@
 import "./oracles/CompoundOpenOracle.sol";
 import "./oracles/OurUniswapV2TWAPOracle.sol";
 
-<<<<<<< HEAD
 contract USM is USMTemplate, ChainlinkOracle {
-    uint private constant NUM_UNISWAP_PAIRS = 3;
-
-=======
-contract USM is USMTemplate, MedianOracle {
->>>>>>> 8d9ef6b1
     constructor(
         AggregatorV3Interface chainlinkAggregator,
         UniswapAnchoredView compoundView,
