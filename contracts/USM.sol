--- conflicted
+++ resolved
@@ -51,13 +51,8 @@
     /**
      * @param oracle_ Address of the oracle
      */
-<<<<<<< HEAD
     constructor(address oracle_, address eth_) public ERC20Permit("Minimal USD", "USM") Ownable() {
-        fum = new FUM();
-=======
-    constructor(address oracle_, address eth_) public ERC20Permit("Minimal USD", "USM") {
         fum = new FUM(address(this));
->>>>>>> bfa10ea8
         oracle = oracle_;
         eth = IERC20(eth_);
     }
