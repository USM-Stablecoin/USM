// SPDX-License-Identifier: GPL-3.0-or-later
pragma solidity ^0.8.0;

import "erc20permit/contracts/ERC20Permit.sol";
<<<<<<< HEAD
import "./IUSM.sol";
import "./ERC20WithOptOut.sol";
=======
import "./oracles/Oracle.sol";
import "./Address.sol";
>>>>>>> 2fc9486c
import "./Delegable.sol";
import "./WadMath.sol";
import "./FUM.sol";
import "./MinOut.sol";
<<<<<<< HEAD
import "./oracles/Oracle.sol";
// import "hardhat/console.sol";
=======
import "./IUSM.sol";

>>>>>>> 2fc9486c

/**
 * @title USM
 * @author Alberto Cuesta Cañada, Jacob Eliosoff, Alex Roan
 * @notice Concept by Jacob Eliosoff (@jacob-eliosoff).
 *
 * This abstract USM contract must be inherited by a concrete implementation, that also adds an Oracle implementation - eg, by
 * also inheriting a concrete Oracle implementation.  See USM (and MockUSM) for an example.
 *
 * We use this inheritance-based design (rather than the more natural, and frankly normally more correct, composition-based
 * design of storing the Oracle here as a variable), because inheriting the Oracle makes all the latestPrice()/refreshPrice()
 * calls *internal* rather than calls to a separate oracle contract (or multiple contracts) - which leads to a significant
 * saving in gas.
 */
contract USM is IUSM, Oracle, ERC20WithOptOut, Delegable {
    using Address for address payable;
    using WadMath for uint;

    event MinFumBuyPriceChanged(uint previous, uint latest);
    event BuySellAdjustmentChanged(uint previous, uint latest);
    event PriceChanged(uint previous, uint latest);

    uint public constant WAD = 10 ** 18;
    uint public constant HALF_WAD = WAD / 2;
    uint public constant MAX_DEBT_RATIO = WAD * 8 / 10;                 // 80%
    uint public constant MIN_FUM_BUY_PRICE_HALF_LIFE = 1 days;          // Solidity for 1 * 24 * 60 * 60
    uint public constant BUY_SELL_ADJUSTMENT_HALF_LIFE = 1 minutes;     // Solidity for 1 * 60

    uint private constant UINT32_MAX = 2 ** 32 - 1;      // Should really be type(uint32).max, but that needs Solidity 0.6.8...
    uint private constant UINT224_MAX = 2 ** 224 - 1;    // Ditto, type(uint224).max
    uint private constant INT_MAX = 2**256 - 1;          // Ditto, type(int).max

    FUM public immutable fum;
    Oracle public immutable oracle;

    struct TimedValue {
        uint32 timestamp;
        uint224 value;
    }

    TimedValue public storedPrice;
    TimedValue public storedMinFumBuyPrice;
    TimedValue public storedBuySellAdjustment = TimedValue({ timestamp: 0, value: uint224(WAD) });

    constructor(Oracle oracle_) public
        ERC20WithOptOut("Minimal USD", "USM")
    {
        oracle = oracle_;
        fum = new FUM(this);
        optedOut[address(oracle_)] = true;
    }

    /** PUBLIC AND EXTERNAL TRANSACTIONAL FUNCTIONS **/

    /**
     * @notice Mint new USM, sending it to the given address, and only if the amount minted >= minUsmOut.  The amount of ETH is
     * passed in as msg.value.
     * @param to address to send the USM to.
     * @param minUsmOut Minimum accepted USM for a successful mint.
     */
    function mint(address to, uint minUsmOut) external payable override returns (uint usmOut) {
        usmOut = _mintUsm(to, minUsmOut);
    }

    /**
     * @dev Burn USM in exchange for ETH.
     * @param from address to deduct the USM from.
     * @param to address to send the ETH to.
     * @param usmToBurn Amount of USM to burn.
     * @param minEthOut Minimum accepted ETH for a successful burn.
     */
    function burn(address from, address payable to, uint usmToBurn, uint minEthOut)
        external override
        onlyHolderOrDelegate(from, "Only holder or delegate")
        returns (uint ethOut)
    {
        ethOut = _burnUsm(from, to, usmToBurn, minEthOut);
    }

    /**
     * @notice Funds the pool with ETH, minting new FUM and sending it to the given address, but only if the amount minted >=
     * minFumOut.  The amount of ETH is passed in as msg.value.
     * @param to address to send the FUM to.
     * @param minFumOut Minimum accepted FUM for a successful fund.
     */
    function fund(address to, uint minFumOut) external payable override returns (uint fumOut) {
        fumOut = _fundFum(to, minFumOut);
    }

    /**
     * @notice Defunds the pool by redeeming FUM in exchange for equivalent ETH from the pool.
     * @param from address to deduct the FUM from.
     * @param to address to send the ETH to.
     * @param fumToBurn Amount of FUM to burn.
     * @param minEthOut Minimum accepted ETH for a successful defund.
     */
    function defund(address from, address payable to, uint fumToBurn, uint minEthOut)
        external override
        onlyHolderOrDelegate(from, "Only holder or delegate")
        returns (uint ethOut)
    {
        ethOut = _defundFum(from, to, fumToBurn, minEthOut);
    }

    /**
     * @notice Defunds the pool by redeeming FUM from an arbitrary address in exchange for equivalent ETH from the pool.
     * Called only by the FUM contract, when FUM is sent to it.
     * @param from address to deduct the FUM from.
     * @param to address to send the ETH to.
     * @param fumToBurn Amount of FUM to burn.
     * @param minEthOut Minimum accepted ETH for a successful defund.
     */
    function defundFromFUM(address from, address payable to, uint fumToBurn, uint minEthOut)
        external override
        returns (uint ethOut)
    {
        require(msg.sender == address(fum), "Restricted to FUM");
        ethOut = _defundFum(from, to, fumToBurn, minEthOut);
    }

    function refreshPrice() public virtual override returns (uint price, uint updateTime) {
        uint adjustment;
        bool priceChanged;
        (price, updateTime, adjustment, priceChanged) = _refreshPrice();
        if (priceChanged) {
            require(updateTime <= UINT32_MAX, "updateTime overflow");
            require(price <= UINT224_MAX, "price overflow");
            storedPrice.timestamp = uint32(updateTime);
            storedPrice.value = uint224(price);

            require(adjustment <= UINT224_MAX, "adjustment overflow");
            storedBuySellAdjustment.timestamp = uint32(block.timestamp);
            storedBuySellAdjustment.value = uint224(adjustment);
        }
    }

    /**
     * @notice If anyone sends ETH here, assume they intend it as a `mint`.
     * If decimals 8 to 11 (included) of the amount of Ether received are `0000` then the next 7 will
     * be parsed as the minimum Ether price accepted, with 2 digits before and 5 digits after the comma.
     */
    receive() external payable {
        _mintUsm(msg.sender, MinOut.parseMinTokenOut(msg.value));
    }

    /**
     * @notice If a user sends USM tokens directly to this contract (or to the FUM contract), assume they intend it as a `burn`.
     * If using `transfer`/`transferFrom` as `burn`, and if decimals 8 to 11 (included) of the amount transferred received
     * are `0000` then the next 7 will be parsed as the maximum USM price accepted, with 5 digits before and 2 digits after the comma.
     */
<<<<<<< HEAD
    function _transfer(address sender, address recipient, uint256 amount) internal override noOptOut(recipient) {
=======
    function _transfer(address sender, address recipient, uint256 amount) internal override returns (bool) {
>>>>>>> 2fc9486c
        if (recipient == address(this) || recipient == address(fum) || recipient == address(0)) {
            _burnUsm(sender, payable(sender), amount, MinOut.parseMinEthOut(amount));
        } else {
            super._transfer(sender, recipient, amount);
        }
        return true;
    }

    /** INTERNAL TRANSACTIONAL FUNCTIONS */

    function _mintUsm(address to, uint minUsmOut) internal returns (uint usmOut)
    {
        // 1. Check that fund() has been called first - no minting before funding:
        uint rawEthInPool = ethPool();
        uint ethInPool = rawEthInPool - msg.value;   // Backing out the ETH just received, which our calculations should ignore
        require(ethInPool > 0, "Fund before minting");

        // 2. Calculate usmOut:
        (uint ethUsdPrice0,, uint adjustment0, ) = _refreshPrice();
        uint adjShrinkFactor;
        (usmOut, adjShrinkFactor) = usmFromMint(ethUsdPrice0, msg.value, ethInPool, adjustment0);
        require(usmOut >= minUsmOut, "Limit not reached");

        // 3. Update storedBuySellAdjustment and mint the user's new USM:
        _storeBuySellAdjustment(adjustment0.wadMulDown(adjShrinkFactor));
        _storePrice(ethUsdPrice0.wadMulDown(adjShrinkFactor));
        _mint(to, usmOut);
    }

    function _burnUsm(address from, address payable to, uint usmToBurn, uint minEthOut) internal returns (uint ethOut)
    {
        // 1. Calculate ethOut:
        (uint ethUsdPrice0,, uint adjustment0, ) = _refreshPrice();
        uint ethInPool = ethPool();
        uint adjGrowthFactor;
        (ethOut, adjGrowthFactor) = ethFromBurn(ethUsdPrice0, usmToBurn, ethInPool, adjustment0);
        require(ethOut >= minEthOut, "Limit not reached");

        // 2. Burn the input USM, update storedBuySellAdjustment, and return the user's ETH:
        uint newDebtRatio = debtRatio(ethUsdPrice0, ethInPool - ethOut, totalSupply() - usmToBurn);
        require(newDebtRatio <= WAD, "Debt ratio > 100%");
        _burn(from, usmToBurn);
        _storeBuySellAdjustment(adjustment0.wadMulUp(adjGrowthFactor));
        _storePrice(ethUsdPrice0.wadMulUp(adjGrowthFactor));
        to.sendValue(ethOut);
    }

    function _fundFum(address to, uint minFumOut) internal returns (uint fumOut)
    {
        // 1. Refresh mfbp:
        (uint ethUsdPrice0,, uint adjustment0, ) = _refreshPrice();
        uint rawEthInPool = ethPool();
        uint ethInPool = rawEthInPool - msg.value;   // Backing out the ETH just received, which our calculations should ignore
        uint usmSupply = totalSupply();
        uint fumSupply = fum.totalSupply();
        _updateMinFumBuyPrice(ethUsdPrice0, ethInPool, usmSupply, fumSupply);

        // 2. Calculate fumOut:
        uint adjGrowthFactor;
        (fumOut, adjGrowthFactor) = fumFromFund(ethUsdPrice0, msg.value, ethInPool, usmSupply, fumSupply, adjustment0);
        require(fumOut >= minFumOut, "Limit not reached");

        // 3. Update storedBuySellAdjustment and mint the user's new FUM:
        _storeBuySellAdjustment(adjustment0.wadMulUp(adjGrowthFactor));
        _storePrice(ethUsdPrice0.wadMulUp(adjGrowthFactor));
        fum.mint(to, fumOut);
    }

    function _defundFum(address from, address payable to, uint fumToBurn, uint minEthOut) internal returns (uint ethOut)
    {
        // 1. Calculate ethOut:
        (uint ethUsdPrice0,, uint adjustment0, ) = _refreshPrice();
        uint ethInPool = ethPool();
        uint usmSupply = totalSupply();
        uint adjShrinkFactor;
        (ethOut, adjShrinkFactor) = ethFromDefund(ethUsdPrice0, fumToBurn, ethInPool, usmSupply, adjustment0);
        require(ethOut >= minEthOut, "Limit not reached");

        // 2. Burn the input FUM, update storedBuySellAdjustment, and return the user's ETH:
        uint newDebtRatio = debtRatio(ethUsdPrice0, ethInPool - ethOut, usmSupply);
        require(newDebtRatio <= MAX_DEBT_RATIO, "Debt ratio > max");
        fum.burn(from, fumToBurn);
        _storeBuySellAdjustment(adjustment0.wadMulDown(adjShrinkFactor));
        _storePrice(ethUsdPrice0.wadMulDown(adjShrinkFactor));
        to.sendValue(ethOut);
    }

    function _refreshPrice() internal returns (uint price, uint updateTime, uint adjustment, bool priceChanged) {
        (price, updateTime) = oracle.refreshPrice();
        adjustment = buySellAdjustment();
        priceChanged = updateTime > storedPrice.timestamp;
        if (priceChanged) {
            /**
             * This is a bit subtle.  We want to update the mid stored price to the oracle's fresh value, while updating
             * buySellAdjustment in such a way that the currently adjusted (more expensive than mid) side gets no
             * cheaper/more favorably priced for users.  Example:
             *
             * 1. storedPrice = $1,000, and buySellAdjustment = 1.02.  So, our current ETH buy price is $1,020, and our current
             *    ETH sell price is $1,000 (mid).
             * 2. The oracle comes back with a fresh price (newer updateTime) of $990.
             * 3. The currently adjusted price is buy price (ie, adj > 1).  So, we want to:
             *    a) Update storedPrice (mid) to $990.
             *    b) Update buySellAdj to ensure that buy price remains >= $1,020.
             * 4. We do this by upping buySellAdj 1.02 -> 1.0303.  Then the new buy price will remain $990 * 1.0303 = $1,020.
             *    The sell price will remain the unadjusted mid: formerly $1,000, now $990.
             *
             * Because the buySellAdjustment reverts to 1 in a few minutes, the new 3.03% buy premium is temporary: buy price
             * will revert to the $990 mid soon - unless the new mid is egregiously low, in which case buyers should push it
             * back up.  Eg, suppose the oracle gives us a glitchy price of $99.  Then new mid = $99, buySellAdj = 10.303, buy
             * price = $1,020, and the buy price will rapidly drop towards $99; but as it does so, users are incentivized to
             * step in and buy, eventually pushing mid back up to the real-world ETH market price (eg $990).
             *
             * In cases like this, our buySellAdj update has protected the system, by preventing users from getting any chance
             * to buy at the bogus $99 price.
             */
            if (adjustment > 1) {
                // max(1, old buy price / new mid price):
                adjustment = WAD.wadMax((uint(storedPrice.value)) * (adjustment / price));
            } else if (adjustment < 1) {
                // min(1, old sell price / new mid price):
                adjustment = WAD.wadMin((uint(storedPrice.value)) * (adjustment / price));
            }
        } else {
            (price, updateTime) = (storedPrice.value, storedPrice.timestamp);
        }
    }

    /**
     * @notice Set the min FUM price, based on the current oracle price and debt ratio. Emits a MinFumBuyPriceChanged event.
     * @dev The logic for calculating a new minFumBuyPrice is as follows.  We want to set it to the FUM price, in ETH terms, at
     * which debt ratio was exactly MAX_DEBT_RATIO.  So we can assume:
     *
     *     usmToEth(totalSupply()) / ethPool() = MAX_DEBT_RATIO, or in other words:
     *     usmToEth(totalSupply()) = MAX_DEBT_RATIO * ethPool()
     *
     * And with this assumption, we calculate the FUM price (buffer / FUM qty) like so:
     *
     *     minFumBuyPrice = ethBuffer() / fum.totalSupply()
     *                    = (ethPool() - usmToEth(totalSupply())) / fum.totalSupply()
     *                    = (ethPool() - (MAX_DEBT_RATIO * ethPool())) / fum.totalSupply()
     *                    = (1 - MAX_DEBT_RATIO) * ethPool() / fum.totalSupply()
     */
    function _updateMinFumBuyPrice(uint ethUsdPrice, uint ethInPool, uint usmSupply, uint fumSupply) internal {
        uint previous = storedMinFumBuyPrice.value;
        uint debtRatio_ = debtRatio(ethUsdPrice, ethInPool, usmSupply);
        if (debtRatio_ <= MAX_DEBT_RATIO) {                 // We've dropped below (or were already below, whatev) max debt ratio
            if (previous != 0) {
                storedMinFumBuyPrice.timestamp = 0;         // Clear mfbp
                storedMinFumBuyPrice.value = 0;
                emit MinFumBuyPriceChanged(previous, 0);
            }
        } else if (previous == 0) {                         // We were < max debt ratio, but have now crossed above - so set mfbp
            // See reasoning in @dev comment above
            uint mfbp = (WAD - MAX_DEBT_RATIO).wadMulUp(ethInPool).wadDivUp(fumSupply);
            require(mfbp <= UINT224_MAX, "mfbp overflow");
            storedMinFumBuyPrice.timestamp = uint32(block.timestamp);
            storedMinFumBuyPrice.value = uint224(mfbp);
            emit MinFumBuyPriceChanged(previous, storedMinFumBuyPrice.value);
        }
    }

    /**
     * @notice Store the new ETH mid price after a price-moving operation.  Note that storedPrice.timestamp is *not* updated:
     * it refers to the time of the most recent *oracle* update, not of internal USM price updates by this function.
     */
    function _storePrice(uint newPrice) internal {
        uint previous = storedPrice.value;

        require(newPrice <= UINT224_MAX, "newPrice overflow");
        storedPrice.value = uint224(newPrice);
        emit PriceChanged(previous, newPrice);
    }

    /**
     * @notice Store the new buy/sell adjustment factor, as of the current block time, after a price-moving operation.
     */
    function _storeBuySellAdjustment(uint newAdjustment) internal {
        uint previous = storedBuySellAdjustment.value; // Not nec same as current buySellAdjustment(), due to the time decay!

        require(newAdjustment <= UINT224_MAX, "newAdjustment overflow");
        storedBuySellAdjustment.timestamp = uint32(block.timestamp);
        storedBuySellAdjustment.value = uint224(newAdjustment);
        emit BuySellAdjustmentChanged(previous, newAdjustment);
    }

    /** PUBLIC VIEW FUNCTIONS **/

    function latestPrice() public virtual override(IUSM, Oracle) view returns (uint price, uint updateTime) {
        (price, updateTime) = (storedPrice.value, storedPrice.timestamp);
    }

    function latestOraclePrice() public virtual override view returns (uint price, uint updateTime) {
        (price, updateTime) = oracle.latestPrice();
    }

    /**
     * @notice Total amount of ETH in the pool (ie, in the contract).
     * @return pool ETH pool
     */
    function ethPool() public override view returns (uint pool) {
        pool = address(this).balance;
    }

    /**
     * @notice Calculate the amount of ETH in the buffer.
     * @return buffer ETH buffer
     */
    function ethBuffer(uint ethUsdPrice, uint ethInPool, uint usmSupply, WadMath.Round upOrDown)
        public override pure returns (int buffer)
    {
        // Reverse the input upOrDown, since we're using it for usmToEth(), which will be *subtracted* from ethInPool below:
        WadMath.Round downOrUp = (upOrDown == WadMath.Round.Down ? WadMath.Round.Up : WadMath.Round.Down);
        buffer = int(ethInPool) - int(usmToEth(ethUsdPrice, usmSupply, downOrUp));
        require(buffer <= int(ethInPool), "Underflow error");
    }

    /**
     * @notice Calculate debt ratio for a given eth to USM price: ratio of the outstanding USM (amount of USM in total supply), to
     * the current ETH pool amount.
     * @return ratio Debt ratio
     */
    function debtRatio(uint ethUsdPrice, uint ethInPool, uint usmSupply) public override pure returns (uint ratio) {
        uint ethPoolValueInUsd = ethInPool.wadMulDown(ethUsdPrice);
        ratio = (ethInPool == 0 ? 0 : usmSupply.wadDivUp(ethPoolValueInUsd));
    }

    /**
     * @notice Convert ETH amount to USM using a ETH/USD price.
     * @param ethAmount The amount of ETH to convert
     * @return usmOut The amount of USM
     */
    function ethToUsm(uint ethUsdPrice, uint ethAmount, WadMath.Round upOrDown) public override pure returns (uint usmOut) {
        usmOut = ethAmount.wadMul(ethUsdPrice, upOrDown);
    }

    /**
     * @notice Convert USM amount to ETH using a ETH/USD price.
     * @param usmAmount The amount of USM to convert
     * @return ethOut The amount of ETH
     */
    function usmToEth(uint ethUsdPrice, uint usmAmount, WadMath.Round upOrDown) public override pure returns (uint ethOut) {
        ethOut = usmAmount.wadDiv(ethUsdPrice, upOrDown);
    }

    function usmTotalSupply() public override view returns (uint supply) {
        supply = totalSupply();
    }

    function fumTotalSupply() public override view returns (uint supply) {
        supply = fum.totalSupply();
    }

    /**
     * @notice Calculate the *marginal* price of USM (in ETH terms) - that is, of the next unit, before the price start sliding.
     * @return price USM price in ETH terms
     */
    function usmPrice(IUSM.Side side, uint ethUsdPrice, uint adjustment) public override view returns (uint price) {
        WadMath.Round upOrDown = (side == IUSM.Side.Buy ? WadMath.Round.Up : WadMath.Round.Down);
        price = usmToEth(ethUsdPrice, WAD, upOrDown);

        if ((side == IUSM.Side.Buy && adjustment < WAD) || (side == IUSM.Side.Sell && adjustment > WAD)) {
            price = price.wadDiv(adjustment, upOrDown);
        }
    }

    /**
     * @notice Calculate the *marginal* price of FUM (in ETH terms) - that is, of the next unit, before the price start sliding.
     * @return price FUM price in ETH terms
     */
    function fumPrice(IUSM.Side side, uint ethUsdPrice, uint ethInPool, uint usmSupply, uint fumSupply, uint adjustment)
        public override view returns (uint price)
    {
        WadMath.Round upOrDown = (side == IUSM.Side.Buy ? WadMath.Round.Up : WadMath.Round.Down);
        if (fumSupply == 0) {
            return usmToEth(ethUsdPrice, WAD, upOrDown);    // if no FUM issued yet, default fumPrice to 1 USD (in ETH terms)
        }
        int buffer = ethBuffer(ethUsdPrice, ethInPool, usmSupply, upOrDown);
        price = (buffer <= 0 ? 0 : uint(buffer).wadDiv(fumSupply, upOrDown));

        if (side == IUSM.Side.Buy) {
            if (adjustment > WAD) {
                price = price.wadMulUp(adjustment);
            }
            // Floor the buy price at minFumBuyPrice:
            uint mfbp = minFumBuyPrice();
            if (price < mfbp) {
                price = mfbp;
            }
        } else {
            if (adjustment < WAD) {
                price = price.wadMulDown(adjustment);
            }
        }
    }

    /**
     * @notice How much USM a minter currently gets back for ethIn ETH, accounting for adjustment and sliding prices.
     * @param ethIn The amount of ETH passed to mint()
     * @return usmOut The amount of USM to receive in exchange
     */
    function usmFromMint(uint ethUsdPrice0, uint ethIn, uint ethQty0, uint adjustment0)
        public view returns (uint usmOut, uint adjShrinkFactor)
    {
        // Create USM at a sliding-up USM price (ie, a sliding-down ETH price):
        uint usmBuyPrice0 = usmPrice(IUSM.Side.Buy, ethUsdPrice0, adjustment0);
        uint ethQty1 = ethQty0 + ethIn;
        //adjShrinkFactor = ethQty0.wadDivDown(ethQty1).wadSqrt();      // Another possible function we could use (same result)
        adjShrinkFactor = ethQty0.wadDivDown(ethQty1).wadExp(HALF_WAD);
        int log = ethQty1.wadDivDown(ethQty0).wadLog();
        require(log >= 0, "log underflow");
        usmOut = ethQty0.wadDivDown(usmBuyPrice0).wadMulDown(uint(log));
    }

    /**
     * @notice How much ETH a burner currently gets from burning usmIn USM, accounting for adjustment and sliding prices.
     * @param usmIn The amount of USM passed to burn()
     * @return ethOut The amount of ETH to receive in exchange
     */
    function ethFromBurn(uint ethUsdPrice0, uint usmIn, uint ethQty0, uint adjustment0)
        public view returns (uint ethOut, uint adjGrowthFactor)
    {
        // Burn USM at a sliding-down USM price (ie, a sliding-up ETH price):
        uint usmSellPrice0 = usmPrice(IUSM.Side.Sell, ethUsdPrice0, adjustment0);

        // Math: this is an integral - sum of all USM burned at a sliding price.  Follows the same mathematical invariant as
        // above: if debtRatio() *= k (here, k < 1), ETH price *= 1/k**2, ie, USM price in ETH terms *= k**2.
        // e_0 - e = e_0 - (e_0**2 * (e_0 - usp_0 * u_0 * (1 - (u / u_0)**3)))**(1/3)
        uint exponent = usmIn.wadMulUp(usmSellPrice0).wadDivUp(ethQty0);
        require(exponent <= INT_MAX, "exponent overflow");
        uint ethQty1 = ethQty0.wadDivUp(exponent.wadExp());
        ethOut = ethQty0 - ethQty1;
        adjGrowthFactor = ethQty0.wadDivUp(ethQty1).wadExp(HALF_WAD);
    }

    /**
     * @notice How much FUM a funder currently gets back for ethIn ETH, accounting for adjustment and sliding prices.
     * @param ethIn The amount of ETH passed to fund()
     * @return fumOut The amount of FUM to receive in exchange
     */
    function fumFromFund(uint ethUsdPrice0, uint ethIn, uint ethQty0, uint usmQty0, uint fumQty0, uint adjustment0)
        public view returns (uint fumOut, uint adjGrowthFactor)
    {
        if (ethQty0 == 0) {
            // No ETH in the system yet, which breaks our adjGrowthFactor calculation below - skip sliding-prices this time:
            adjGrowthFactor = WAD;
            uint fumBuyPrice0 = fumPrice(IUSM.Side.Buy, ethUsdPrice0, ethQty0, usmQty0, fumQty0, adjustment0);
            fumOut = ethIn.wadDivDown(fumBuyPrice0);
        } else {
            // Create FUM at a sliding-up FUM price:
            uint ethQty1 = ethQty0 + ethIn;
            uint effectiveUsmQty0 = usmQty0.wadMin(ethQty0.wadMulUp(ethUsdPrice0).wadMulUp(MAX_DEBT_RATIO));
            uint effectiveDebtRatio = debtRatio(ethUsdPrice0, ethQty0, effectiveUsmQty0);
            uint effectiveFumDelta = WAD.wadDivUp(WAD - effectiveDebtRatio);
            adjGrowthFactor = ethQty1.wadDivUp(ethQty0).wadExp(effectiveFumDelta / 2);
            fumOut = calcSlidingFumQty(ethUsdPrice0, ethIn, ethQty0, fumQty0, adjustment0, effectiveUsmQty0, adjGrowthFactor);
        }
    }

    function calcSlidingFumQty(uint ethUsdPrice0, uint ethIn, uint ethQty0, uint fumQty0, uint adjustment0,
                               uint effectiveUsmQty0, uint adjGrowthFactor)
        public pure returns (uint fumOut)
    {
        uint ethUsdPrice1 = ethUsdPrice0.wadMulUp(adjGrowthFactor);
        uint avgFumBuyPrice = adjustment0.wadMulUp(
            (ethQty0 - effectiveUsmQty0.wadDivDown(ethUsdPrice1)).wadDivUp(fumQty0));
        fumOut = ethIn.wadDivDown(avgFumBuyPrice);
    }

    /**
     * @notice How much ETH a defunder currently gets back for fumIn FUM, accounting for adjustment and sliding prices.
     * @param fumIn The amount of FUM passed to defund()
     * @return ethOut The amount of ETH to receive in exchange
     */
    function ethFromDefund(uint ethUsdPrice0, uint fumIn, uint ethQty0, uint usmQty0, uint adjustment0)
        public view returns (uint ethOut, uint adjShrinkFactor)
    {
        // Burn FUM at a sliding-down FUM price:
        uint fumQty0 = fum.totalSupply();
        uint debtRatio0 = debtRatio(ethUsdPrice0, ethQty0, usmQty0);
        uint fumDelta = WAD.wadDivUp(WAD - debtRatio0);
        uint avgFumSellPrice = calcAverageFumSellPrice(ethUsdPrice0, fumIn, ethQty0, usmQty0, fumQty0, adjustment0, fumDelta);
        ethOut = fumIn.wadMulDown(avgFumSellPrice);
        uint ethQty1 = ethQty0 - ethOut;
        adjShrinkFactor = ethQty1.wadDivUp(ethQty0).wadExp(fumDelta / 2);
    }

    function calcAverageFumSellPrice(uint ethUsdPrice0, uint fumIn, uint ethQty0, uint usmQty0, uint fumQty0, uint adjustment0,
                                     uint fumDelta)
        public view returns (uint avgFumSellPrice)
    {
        uint fumSellPrice0 = fumPrice(IUSM.Side.Sell, ethUsdPrice0, ethQty0, usmQty0, fumQty0, adjustment0);

        // First obtain a pessimistic upper bound on how large the adjShrinkFactor could be - pessimistic since the more the
        // adjustment shrinks, the more our sell price slides (down) away from us.  The more the ETH pool decreases, the more
        // the adjShrinkFactor drops.  And the amount by which the ETH pool would drop if our entire defund was at the starting
        // fumSellPrice0, is an upper bound on how much the pool could shrink.  Therefore, the adjShrinkFactor implied by that
        // maximum ETH pool reduction, is an upper bound on the actual adjShrinkFactor of this defund() call:
        uint lowerBoundEthQty1 = ethQty0 - fumIn.wadMulUp(fumSellPrice0);
        uint lowerBoundAdjShrinkFactor = lowerBoundEthQty1.wadDivDown(ethQty0).wadExp(fumDelta / 2);
        uint lowerBoundEthUsdPrice1 = ethUsdPrice0.wadMulDown(lowerBoundAdjShrinkFactor);

        // Using this ending ETH mid price lowerBoundEthUsdPrice1, we can calc the actual average FUM sell price of the defund:
        avgFumSellPrice = fumPrice(IUSM.Side.Sell, lowerBoundEthUsdPrice1, ethQty0, usmQty0, fumQty0, adjustment0);
    }

    /**
     * @notice The current min FUM buy price, equal to the stored value decayed by time since minFumBuyPriceTimestamp.
     * @return mfbp The minFumBuyPrice, in ETH terms
     */
    function minFumBuyPrice() public view returns (uint mfbp) {
        if (storedMinFumBuyPrice.value != 0) {
            uint numHalvings = (block.timestamp - storedMinFumBuyPrice.timestamp).wadDivDown(MIN_FUM_BUY_PRICE_HALF_LIFE);
            uint decayFactor = numHalvings.wadHalfExp();
            mfbp = uint256(storedMinFumBuyPrice.value).wadMulUp(decayFactor);
        }   // Otherwise just returns 0
    }

    /**
     * @notice The current buy/sell adjustment, equal to the stored value decayed by time since buySellAdjustmentTimestamp.  This
     * adjustment is intended as a measure of "how long-ETH recent user activity has been", so that we can slide price
     * accordingly: if recent activity was mostly long-ETH (fund() and burn()), raise FUM buy price/reduce USM sell price; if
     * recent activity was short-ETH (defund() and mint()), reduce FUM sell price/raise USM buy price.  We use "it reduced debt
     * ratio" as a rough proxy for "the operation was long-ETH".
     *
     * (There is one odd case: when debt ratio > 100%, a *short*-ETH mint() will actually reduce debt ratio.  This does no real
     * harm except to make fast-succession mint()s and fund()s in such > 100% cases a little more expensive than they would be.)
     *
     * @return adjustment The sliding-price buy/sell adjustment
     */
    function buySellAdjustment() public override view returns (uint adjustment) {
        uint numHalvings = (block.timestamp - storedBuySellAdjustment.timestamp).wadDivDown(BUY_SELL_ADJUSTMENT_HALF_LIFE);
        uint decayFactor = numHalvings.wadHalfExp(10);
        // Here we use the idea that for any b and 0 <= p <= 1, we can crudely approximate b**p by 1 + (b-1)p = 1 + bp - p.
        // Eg: 0.6**0.5 pulls 0.6 "about halfway" to 1 (0.8); 0.6**0.25 pulls 0.6 "about 3/4 of the way" to 1 (0.9).
        // So b**p =~ b + (1-p)(1-b) = b + 1 - b - p + bp = 1 + bp - p.
        // (Don't calculate it as 1 + (b-1)p because we're using uints, b-1 can be negative!)
        adjustment = WAD + uint256(storedBuySellAdjustment.value).wadMulDown(decayFactor) - decayFactor;
    }
}<|MERGE_RESOLUTION|>--- conflicted
+++ resolved
@@ -2,24 +2,15 @@
 pragma solidity ^0.8.0;
 
 import "erc20permit/contracts/ERC20Permit.sol";
-<<<<<<< HEAD
 import "./IUSM.sol";
 import "./ERC20WithOptOut.sol";
-=======
 import "./oracles/Oracle.sol";
 import "./Address.sol";
->>>>>>> 2fc9486c
 import "./Delegable.sol";
 import "./WadMath.sol";
 import "./FUM.sol";
 import "./MinOut.sol";
-<<<<<<< HEAD
-import "./oracles/Oracle.sol";
-// import "hardhat/console.sol";
-=======
-import "./IUSM.sol";
-
->>>>>>> 2fc9486c
+
 
 /**
  * @title USM
@@ -170,11 +161,7 @@
      * If using `transfer`/`transferFrom` as `burn`, and if decimals 8 to 11 (included) of the amount transferred received
      * are `0000` then the next 7 will be parsed as the maximum USM price accepted, with 5 digits before and 2 digits after the comma.
      */
-<<<<<<< HEAD
-    function _transfer(address sender, address recipient, uint256 amount) internal override noOptOut(recipient) {
-=======
-    function _transfer(address sender, address recipient, uint256 amount) internal override returns (bool) {
->>>>>>> 2fc9486c
+    function _transfer(address sender, address recipient, uint256 amount) internal override noOptOut(recipient) returns (bool) {
         if (recipient == address(this) || recipient == address(fum) || recipient == address(0)) {
             _burnUsm(sender, payable(sender), amount, MinOut.parseMinEthOut(amount));
         } else {
