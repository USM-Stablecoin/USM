--- conflicted
+++ resolved
@@ -27,13 +27,8 @@
 
     uint public constant WAD = 10 ** 18;
     uint public constant MAX_DEBT_RATIO = WAD * 8 / 10;                 // 80%
-<<<<<<< HEAD
-    uint public constant MIN_FUM_BUY_PRICE_HALF_LIFE = 24 * 60 * 60;    // 1 day
-    uint public constant BUY_SELL_ADJUSTMENT_HALF_LIFE = 60;            // 1 minute
-=======
     uint public constant MIN_FUM_BUY_PRICE_HALF_LIFE = 1 days;          // Solidity for 1 * 24 * 60 * 60
-    uint public constant BUY_SELL_ADJUSTMENTS_HALF_LIFE = 1 minutes;    // Solidity for 1 * 60
->>>>>>> ce8aa2b3
+    uint public constant BUY_SELL_ADJUSTMENT_HALF_LIFE = 1 minutes;     // Solidity for 1 * 60
 
     IOracle public oracle;
     IERC20 public eth;
@@ -131,12 +126,6 @@
 
         // Then update state:
         require(eth.transferFrom(from, address(this), ethIn), "ETH transfer fail");
-<<<<<<< HEAD
-=======
-        if (ethPoolGrowthFactor != uint(-1)) {
-            _updateFundDefundAdjustment(fundDefundAdjustment().wadMul(ethPoolGrowthFactor.wadSquared()));
-        }
->>>>>>> ce8aa2b3
         fum.mint(to, fumOut);
         uint newDebtRatio = debtRatio(ethInPool + ethIn, usmTotalSupply);
         _updateBuySellAdjustmentIfNeeded(oldDebtRatio, newDebtRatio);
@@ -331,25 +320,12 @@
      * @param ethIn The amount of ETH passed to fund()
      * @return fumOut The amount of FUM to receive in exchange
      */
-<<<<<<< HEAD
     function fumFromFund(uint ethIn, uint ethQty0, uint usmQty0, uint debtRatio0, uint fumQty0) public view returns (uint fumOut) {
         // Create FUM at a sliding-up FUM price:
         uint fumPrice0 = fumPrice(Side.Buy, ethQty0, usmQty0, fumQty0);
         if (debtRatio0 == 0) {
             // No USM in the system - skip sliding-prices:
             fumOut = ethIn.wadDiv(fumPrice0);
-=======
-    function fumFromFund(uint ethIn) public view returns (uint, uint) {
-        // Create FUM at a sliding-up price:
-        uint initialFumPrice = fumPrice(Side.Buy);
-        uint pool = ethPool();
-        uint ethPoolGrowthFactor;
-        uint fumOut;
-        if (pool == 0 ) {
-            // This is our first ETH added, so an "ethPoolGrowthFactor" makes no sense - skip sliding-prices for this first call:
-            ethPoolGrowthFactor = uint(-1);
-            fumOut = ethIn.wadDiv(initialFumPrice);
->>>>>>> ce8aa2b3
         } else {
             uint ethQty1 = ethQty0.add(ethIn);
 
