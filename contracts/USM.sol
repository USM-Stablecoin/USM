--- conflicted
+++ resolved
@@ -344,45 +344,30 @@
      */
     function _storeState(LoadedState memory ls) internal {
         uint previousTimeUnderwater = storedState.timeSystemWentUnderwater;
-<<<<<<< HEAD
-        require(ls.timeSystemWentUnderwater <= type(uint32).max, "timeSystemWentUnderwater overflow");
-        emit PriceChanged(previousTimeUnderwater, ls.timeSystemWentUnderwater);
-=======
         if (ls.timeSystemWentUnderwater != previousTimeUnderwater) {
             require(ls.timeSystemWentUnderwater <= type(uint32).max, "timeSystemWentUnderwater overflow");
             emit TimeSystemWentUnderwaterChanged(previousTimeUnderwater, ls.timeSystemWentUnderwater);
         }
->>>>>>> cb5845d9
 
         require(ls.ethUsdPriceTimestamp <= type(uint32).max, "ethUsdPriceTimestamp overflow");
 
         uint priceToStore = ls.ethUsdPrice + HALF_BILLION;
         unchecked { priceToStore /= BILLION; }
-<<<<<<< HEAD
-        require(priceToStore <= type(uint80).max, "ethUsdPrice overflow");
-        emit PriceChanged(previousPrice, ls.ethUsdPrice);
-=======
         uint previousStoredPrice = storedState.ethUsdPrice;
         if (priceToStore != previousStoredPrice) {
             require(priceToStore <= type(uint80).max, "ethUsdPrice overflow");
             unchecked { emit PriceChanged(previousStoredPrice * BILLION, priceToStore * BILLION); }
         }
->>>>>>> cb5845d9
 
         require(ls.buySellAdjustmentTimestamp <= type(uint32).max, "buySellAdjustmentTimestamp overflow");
 
         uint adjustmentToStore = ls.buySellAdjustment + HALF_BILLION;
         unchecked { adjustmentToStore /= BILLION; }
-<<<<<<< HEAD
-        require(adjustmentToStore <= type(uint80).max, "buySellAdjustment overflow");
-        emit BuySellAdjustmentChanged(previousAdjustment, ls.buySellAdjustment);
-=======
         uint previousStoredAdjustment = storedState.buySellAdjustment;
         if (adjustmentToStore != previousStoredAdjustment) {
             require(adjustmentToStore <= type(uint80).max, "buySellAdjustment overflow");
             unchecked { emit BuySellAdjustmentChanged(previousStoredAdjustment * BILLION, adjustmentToStore * BILLION); }
         }
->>>>>>> cb5845d9
 
         (storedState.timeSystemWentUnderwater,
          storedState.ethUsdPriceTimestamp, storedState.ethUsdPrice,
