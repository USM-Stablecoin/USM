--- conflicted
+++ resolved
@@ -11,14 +11,9 @@
 const SettableOracle = artifacts.require('SettableOracle')
 
 const WETH9 = artifacts.require('WETH9')
-<<<<<<< HEAD
 const WadMath = artifacts.require('MockWadMath')
-const USM = artifacts.require('./USM.sol')
-const FUM = artifacts.require('./FUM.sol')
-=======
 const USM = artifacts.require('USM')
 const FUM = artifacts.require('FUM')
->>>>>>> dac3bb3a
 
 require('chai').use(require('chai-as-promised')).should()
 
@@ -33,14 +28,11 @@
   const MINUTE = 60
   const HOUR = 60 * MINUTE
   const DAY = 24 * HOUR
-<<<<<<< HEAD
-  const priceWAD = wadDiv(price, TEN.pow(shift))
-  const oneDollarInEth = wadDiv(WAD, priceWAD)
-=======
   const tolerance = new BN('1000000000000')
 
   let oracle
   let priceWAD
+  let oneDollarInEth
   const shift = '18'
 
   let chainlink
@@ -61,7 +53,6 @@
   const uniswapShift = '18'
   const uniswapScalePriceBy = (new BN(10)).pow(new BN(30))
   const uniswapPrice = '393594361437970499059' // = uniswapReserve1 * uniswapScalePriceBy / uniswapReserve0
->>>>>>> dac3bb3a
 
   function wadMul(x, y) {
     return ((x.mul(y)).add(WAD.div(TWO))).div(WAD)
@@ -97,6 +88,12 @@
 
   function shouldEqual(x, y) {
     x.toString().should.equal(y.toString())
+  }
+
+  function shouldEqualOrSlightlyLess(x, y) {
+    // Check that 0.999999y <= x <= y:
+    x.should.be.bignumber.lte(y)
+    x.should.be.bignumber.gte(y.mul(new BN(999999)).div(new BN(1000000)))
   }
 
   function fl(w) { // Converts a WAD fixed-point (eg, 2.7e18) to an unscaled float (2.7).  Of course may lose a bit of precision
@@ -129,6 +126,7 @@
       oracle = await SettableOracle.new(oracleBase.address, { from: deployer })
 
       priceWAD = await oracle.latestPrice()
+      oneDollarInEth = wadDiv(WAD, priceWAD)
 
       // USM
       weth = await WETH9.new({ from: deployer })
@@ -186,60 +184,8 @@
       /* ____________________ Minting FUM (aka fund()) ____________________ */
 
       it("allows minting FUM", async () => {
-<<<<<<< HEAD
         await usm.fund(user1, user2, ethPerFund, { from: user1 }) // fund() call #1
         await usm.fund(user1, user2, ethPerFund, { from: user1 }) // fund() call #2 (just to make sure #1 wasn't special)
-=======
-        const fumBuyPrice = (await usm.fumPrice(sides.BUY))
-        const fumSellPrice = (await usm.fumPrice(sides.SELL))
-        shouldEqual(fumBuyPrice, fumSellPrice) // We should start with the buy & sell FUM prices equal
-
-        const ethIn = totalEthToFund.div(TWO) // pass in half of the WETH to fund() here, the other half below
-        await usm.fund(user1, user2, ethIn, { from: user1 })
-        const ethPool2 = (await usm.ethPool())
-        shouldEqual(ethPool2, ethIn)
-
-        const fumBalance2 = (await fum.balanceOf(user2))
-        // The very first call to fund() is special: the initial price of $1 is used for the full trade, no sliding price.  So
-        // 1 ETH @ $250 should buy 250 FUM:
-        const targetFumBalance2 = wadMul(ethIn, priceWAD)
-        shouldEqualApprox(fumBalance2, targetFumBalance2, tolerance)
-
-        const fundDefundAdj2 = (await usm.fundDefundAdjustment())
-        shouldEqual(fundDefundAdj2, WAD) // First call to fund() doesn't move the fundDefundAdjustment
-
-        const fumBuyPrice2 = (await usm.fumPrice(sides.BUY))
-        shouldEqual(fumBuyPrice2, fumBuyPrice) // First fund() (w/o sliding prices) doesn't change FUM price
-
-        const fumSellPrice2 = (await usm.fumPrice(sides.SELL))
-        shouldEqual(fumSellPrice2, fumSellPrice)
-
-        await usm.fund(user1, user2, ethIn, { from: user1 }) // pass in the second half of user1's WETH
-
-        const ethPool3 = (await usm.ethPool())
-        const targetEthPool3 = ethIn.mul(TWO)
-        shouldEqual(ethPool3, targetEthPool3)
-
-        const fumBalance3 = (await fum.balanceOf(user2))
-        // Calls to fund() after the first start using sliding prices.  In particular, following the math in USM.fumFromFund(),
-        // with the second call here 2xing the (W)ETH pool and the initial FUM price of $1 = 0.004 ETH, the FUM added should be
-        // (current ETH pool) / 0.004 * (1 - 1 / 2), ie, the user's FUM balance should increase by a factor of 3/2:
-        const targetFumBalance3 = wadMul(ethIn, priceWAD).mul(THREE).div(TWO)
-        shouldEqualApprox(fumBalance3, targetFumBalance3, tolerance)
-
-        const fundDefundAdj3 = (await usm.fundDefundAdjustment())
-        // We've 2x'd the ETH pool, which according to the adjustment math in USM.fund(), should 4x the fundDefundAdjustment:
-        const targetFundDefundAdj3 = WAD.mul(FOUR)
-        shouldEqual(fundDefundAdj3, targetFundDefundAdj3)
-
-        const fumBuyPrice3 = (await usm.fumPrice(sides.BUY))
-        const fumSellPrice3 = (await usm.fumPrice(sides.SELL))
-        // The FUM buy & sell prices will have changed now, because the sliding-price above will have effectively collected fees
-        // in the contract, which go to FUM holders.  Calculating the increase would be a bit of work, but one simple check we can
-        // apply is, fundDefundAdjustment = 4 should mean the FUM buy price is now 4x the FUM sell price:
-        const targetFumBuyPrice3 = wadMul(fumSellPrice3, fundDefundAdj3)
-        shouldEqual(fumBuyPrice3, targetFumBuyPrice3)
->>>>>>> dac3bb3a
       })
 
       describe("with existing FUM supply", () => {
@@ -277,8 +223,8 @@
 
           // Check that the FUM created was just based on straight linear pricing - qty * price:
           const targetFumBalance1 = wadMul(ethPool1, priceWAD)
-          shouldEqual(user2FumBalance1, targetFumBalance1)
-          shouldEqual(totalFumSupply1, targetFumBalance1)
+          shouldEqualOrSlightlyLess(user2FumBalance1, targetFumBalance1)    // Only approx b/c fumFromFund() loses some precision
+          shouldEqualOrSlightlyLess(totalFumSupply1, targetFumBalance1)
 
           // And relatedly, buySellAdjustment should be unchanged (1), and FUM buy price and FUM sell price should still be $1:
           shouldEqual(buySellAdj1, WAD)
@@ -289,43 +235,7 @@
         /* ____________________ Minting USM (aka mint()) ____________________ */
 
         it("allows minting USM", async () => {
-<<<<<<< HEAD
           await usm.mint(user2, user1, ethPerMint, { from: user2 })
-=======
-          const ethPool = (await usm.ethPool())
-          shouldEqual(ethPool, totalEthToFund)
-
-          const mintBurnAdj = (await usm.mintBurnAdjustment())
-          shouldEqual(mintBurnAdj, WAD) // Before our first mint()/burn(), mintBurnAdjustment should be 1
-
-          await usm.mint(user2, user1, totalEthToMint, { from: user2 })
-
-          const ethPool2 = (await usm.ethPool())
-          const targetEthPool2 = totalEthToFund.add(totalEthToMint)
-          shouldEqual(ethPool2, targetEthPool2)
-
-          const usmBalance2 = (await usm.balanceOf(user1))
-          // Verify that sliding prices are working - this mirrors the sliding FUM price above.  Per the math in
-          // USM.usmFromMint(), with mint() here increasing the ETH pool by a factor of f = (fund ETH + mint ETH) / fund ETH, and
-          // the initial USM price of $1 = 0.004 ETH = 1 / $250, the USM added should be ETH pool * 250 * (1 - f):
-          const poolIncreaseFactor = wadDiv(ethPool2, ethPool)
-          const targetUsmBalance2 = wadMul(wadMul(ethPool, priceWAD), WAD.sub(wadDiv(WAD, poolIncreaseFactor)))
-          shouldEqualApprox(usmBalance2, targetUsmBalance2, tolerance)
-
-          const mintBurnAdj2 = (await usm.mintBurnAdjustment())
-          // According to the adjustment math in USM.mint(), if the ETH pool has changed by factor f, the mintBurnAdjustment
-          // should now be 1/(f**2):
-          const targetMintBurnAdj2 = wadDiv(WAD, wadSquared(poolIncreaseFactor))
-          shouldEqual(mintBurnAdj2, targetMintBurnAdj2)
-
-          const fumBuyPrice2 = (await usm.fumPrice(sides.BUY))
-          const fumSellPrice2 = (await usm.fumPrice(sides.SELL))
-          // FUM buy price should be unaffected (fundamentally, minting doesn't change the FUM price); but FUM sell price should
-          // now have mintBurnAdjustment applied (since both adjustments apply to both USM and FUM price!), ie, be 1/4 buy price.
-          // (Recall that mint() affects FUM *sell* price because minting (buying USM) and selling FUM are both "short ETH" ops.)
-          const targetFumSellPrice2 = wadMul(fumBuyPrice2, mintBurnAdj2)
-          shouldEqual(fumSellPrice2, targetFumSellPrice2)
->>>>>>> dac3bb3a
         })
 
         describe("with existing USM supply", () => {
@@ -367,8 +277,8 @@
             // The first mint() call doesn't use sliding prices, or update buySellAdjustment, because before this call the debt
             // ratio is 0.  Only once debt ratio becomes non-zero after this call does the system start applying sliding prices.
             const targetUsmBalance2 = wadMul(ethPerMint, priceWAD)
-            shouldEqual(user1UsmBalance2, targetUsmBalance2)
-            shouldEqual(totalUsmSupply2, targetUsmBalance2)
+            shouldEqualOrSlightlyLess(user1UsmBalance2, targetUsmBalance2)  // Only approx b/c usmFromMint() loses some precision
+            shouldEqualOrSlightlyLess(totalUsmSupply2, targetUsmBalance2)
 
             shouldEqual(buySellAdj2, WAD)
             shouldEqual(fumBuyPrice2, oneDollarInEth)
@@ -508,16 +418,10 @@
             })
           })
 
-<<<<<<< HEAD
           it("allows minting USM with sliding price", async () => {
             // Now for the second mint() call, which *should* create USM at a sliding price, since debt ratio is no longer 0:
             await usm.mint(user2, user1, ethPerMint, { from: user2 })
           })
-=======
-            const fumBalance = (await fum.balanceOf(user2))
-            const targetFumBalance = wadMul(totalEthToFund, priceWAD) // see "allows minting FUM"/"with existing FUM supply" above
-            shouldEqualApprox(fumBalance, targetFumBalance, tolerance)
->>>>>>> dac3bb3a
 
           /* ____________________ Minting USM (aka mint()), now at sliding price ____________________ */
 
