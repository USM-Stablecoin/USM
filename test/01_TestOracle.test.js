--- conflicted
+++ resolved
@@ -71,7 +71,7 @@
 
     beforeEach(async () => {
       medianizer = await Medianizer.new({ from: deployer })
-      await medianizer.set(makerPriceWAD);
+      await medianizer.set(makerPriceWAD)
 
       oracle = await GasMakerOracle.new(medianizer.address, { from: deployer })
     })
@@ -93,7 +93,7 @@
 
     beforeEach(async () => {
       aggregator = await Aggregator.new({ from: deployer })
-      await aggregator.set(chainlinkPrice);
+      await aggregator.set(chainlinkPrice)
 
       oracle = await GasChainlinkOracle.new(aggregator.address, { from: deployer })
     })
@@ -115,7 +115,7 @@
 
     beforeEach(async () => {
       anchoredView = await UniswapAnchoredView.new({ from: deployer })
-      await anchoredView.set(compoundPrice);
+      await anchoredView.set(compoundPrice)
 
       oracle = await GasCompoundOracle.new(anchoredView.address, { from: deployer })
     })
@@ -191,74 +191,15 @@
     let oracle
     let makerMedianizer, chainlinkAggregator, compoundView, ethUsdtPair, usdcEthPair, daiEthPair
 
-<<<<<<< HEAD
     beforeEach(async () => {
       //makerMedianizer = await Medianizer.new({ from: deployer })
-      //await makerMedianizer.set(makerPriceWAD);
-=======
-  it('returns the price in a transaction', async () => {
-    let oraclePrice = (await oracle.latestPriceWithGas())
-  })
-})
-
-contract('CompositeOracle', (accounts) => {
-  const [deployer] = accounts
-  let oracle
-  shift = '18'
-
-  //let maker
-  //let medianizer
-  //const makerPrice = '392110000000000000000'
-  //const makerShift = '18'
-
-  let chainlink
-  let aggregator
-  const chainlinkPrice = '38598000000'
-  const chainlinkShift = '8'
-
-  let compound
-  let anchoredView
-  const compoundPrice = '414174999'
-  const compoundShift = '6'
-
-  let uniswap
-  let pair
-  const uniswapReserve0 = '646310144553926227215994'
-  const uniswapReserve1 = '254384028636585'
-  const uniswapReverseOrder = false
-  const uniswapShift = '18'
-  const uniswapScalePriceBy = (new BN(10)).pow(new BN(30))
-  const uniswapPrice = '393594361437970499059' // = uniswapReserve1 * uniswapScalePriceBy / uniswapReserve0
-
-  beforeEach(async () => {
-    //medianizer = await Medianizer.new({ from: deployer })
-    //await medianizer.set(makerPrice);
-    //maker = await MakerOracle.new(medianizer.address, makerShift, { from: deployer })
-
-    aggregator = await Aggregator.new({ from: deployer })
-    await aggregator.set(chainlinkPrice)
-
-    anchoredView = await UniswapAnchoredView.new({ from: deployer })
-    await anchoredView.set(compoundPrice)
-
-    pair = await UniswapV2Pair.new({ from: deployer })
-    await pair.set(uniswapReserve0, uniswapReserve1)
-
-    oracle = await CompositeOracle.new(
-      aggregator.address, chainlinkShift,
-      anchoredView.address, compoundShift,
-      pair.address, uniswapReverseOrder, uniswapShift, uniswapScalePriceBy,
-      shift,
-      { from: deployer }
-    )
-  })
->>>>>>> 0dcfa2c5
+      //await makerMedianizer.set(makerPriceWAD)
 
       chainlinkAggregator = await Aggregator.new({ from: deployer })
-      await chainlinkAggregator.set(chainlinkPrice);
+      await chainlinkAggregator.set(chainlinkPrice)
 
       compoundView = await UniswapAnchoredView.new({ from: deployer })
-      await compoundView.set(compoundPrice);
+      await compoundView.set(compoundPrice)
 
       ethUsdtPair = await UniswapV2Pair.new({ from: deployer })
       await ethUsdtPair.set(ethUsdtReserve0, ethUsdtReserve1)
